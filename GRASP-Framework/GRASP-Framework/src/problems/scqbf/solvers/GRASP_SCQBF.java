--- conflicted
+++ resolved
@@ -1,415 +1,409 @@
-package problems.scqbf.solvers;
-
-import java.io.IOException;
-import java.util.ArrayList;
-import java.util.Collections;
-import java.util.List;
-import java.util.Random;
-
-import metaheuristics.grasp.AbstractGRASP;
-import problems.scqbf.SCQBF;
-import solutions.Solution;
-
-/**
- * Metaheuristic GRASP for the Set Cover Quadratic Binary Function (SC-QBF) problem.
- * This implementation uses a two-phase iterative approach:
- * 1. Construction: A feasible solution is built using a randomized subtractive heuristic.
- * 2. Local Search: The constructed solution is improved using a best-improvement
- * heuristic based on a 1-1 exchange neighborhood.
- * This process is repeated for a specified number of iterations, returning the best
- * solution found.
- *
- * @author adapted from ccavellucci, fusberti
- */
-public class GRASP_SCQBF extends AbstractGRASP<Integer> {
-
-    private final SCQBF scqbfObjectiveFunction;
-    private final Random random = new Random();
-    private final SearchStrategy searchStrategy;
-    public enum ConstructionType { SUBTRACTIVE, RANDOM_GREEDY, SAMPLED_GREEDY }
-    private final ConstructionType constructionType;
-
-    /**
-     * A helper class to store a candidate for removal and its associated cost.
-     * This makes sorting and building the RCL easier.
-     */
-    private static class RemovalCandidate implements Comparable<RemovalCandidate> {
-        public final Integer id;
-        public final Double cost;
-
-        public RemovalCandidate(Integer id, Double cost) {
-            this.id = id;
-            this.cost = cost;
-        }
-
-        @Override
-        public int compareTo(RemovalCandidate other) {
-            return this.cost.compareTo(other.cost);
-        }
-    }
-
-    /**
-     * Constructor for the GRASP_SCQBF class.
-     *
-     * @param alpha    
-     * @param iterations
-     * @param filename  
-     * @throws IOException
-     */
-    public GRASP_SCQBF(Double alpha, Integer iterations, String filename, ConstructionType constructionType, SearchStrategy searchStrategy) throws IOException {
-        super(new SCQBF(filename), alpha, iterations);
-        this.scqbfObjectiveFunction = (SCQBF) this.ObjFunction;
-        this.constructionType = constructionType;
-        this.searchStrategy = searchStrategy;
-    }
-
-    /**
-     * The main solver method. It runs the GRASP iterations, performing the
-     * construction and local search phases, and returns the best solution found.
-     */
-    @Override
-    public Solution<Integer> solve() {
-        Solution<Integer> bestSol = null;
-
-        for (int i = 0; i < iterations; i++) {
-        	//Escolhe a heurística
-        	Solution<Integer> currentSol;
-        	switch (constructionType) {
-            case RANDOM_GREEDY:
-                currentSol = constructRandomPlusGreedy(5); // sorteia 5 elementos
-                break;
-            case SAMPLED_GREEDY:
-                currentSol = constructSampledGreedy(10);   //avalia 10 elementos sorteados
-                break;
-            default:
-                currentSol = runSingleSubtractiveIteration();
-        	}
-        	// Phase 2: Local Search
-            currentSol = localSearch(currentSol, searchStrategy);
-            if (bestSol == null || currentSol.cost > bestSol.cost) {
-                bestSol = new Solution<>(currentSol);
-            }
-        }
-        return bestSol;
-    }
-
-    /**
-     * The construction phase of the GRASP iteration.
-     * Starts with a full solution and prunes it based on the RCL mechanism.
-     *
-     * @return A feasible solution.
-     */
-    private Solution<Integer> runSingleSubtractiveIteration() {
-        // 1. Start with the full solution.
-        Solution<Integer> currentSolution = createFullSolution();
-
-        while (true) {
-            // 2. Build a list of all candidates that can be feasibly removed.
-            List<RemovalCandidate> removableCandidates = new ArrayList<>();
-            for (Integer candOut : currentSolution) {
-                if (scqbfObjectiveFunction.isFeasibleAfterRemoval(candOut, currentSolution)) {
-                    double cost = scqbfObjectiveFunction.getCost(candOut);
-                    removableCandidates.add(new RemovalCandidate(candOut, cost));
-                }
-            }
-
-            // If no sets can be removed, construction is done.
-            if (removableCandidates.isEmpty()) {
-                break;
-            }
-
-            // 3. Build the Restricted Candidate List (RCL) for removals.
-            Collections.sort(removableCandidates);
-            double minCost = removableCandidates.get(0).cost;
-            double maxCost = removableCandidates.get(removableCandidates.size() - 1).cost;
-            double threshold = minCost + alpha * (maxCost - minCost);
-            
-            List<RemovalCandidate> rcl = new ArrayList<>();
-            for (RemovalCandidate cand : removableCandidates) {
-                if (cand.cost <= threshold) {
-                    rcl.add(cand);
-                } else {
-                    break;
-                }
-            }
-
-            // 4. Randomly select a candidate from the RCL and remove it.
-            RemovalCandidate chosenToRemove = rcl.get(random.nextInt(rcl.size()));
-            currentSolution.remove(chosenToRemove.id);
-        }
-
-        // 5. Evaluate and return the final constructed solution.
-        ObjFunction.evaluate(currentSolution);
-        return currentSolution;
-    }
-    
-    
-    private Solution<Integer> constructRandomPlusGreedy(int k) {
-    	Solution<Integer> solution = createEmptySol();
-    	ArrayList<Integer> CL = makeCL();
-    	while (!CL.isEmpty()) {
-    		 double maxCost = Double.NEGATIVE_INFINITY;
-    	     double minCost = Double.POSITIVE_INFINITY;
-    	     for (Integer cand : CL) {
-    	            double deltaCost = ObjFunction.evaluateInsertionCost(cand, solution);
-    	            if (deltaCost < minCost) minCost = deltaCost;
-    	            if (deltaCost > maxCost) maxCost = deltaCost;
-    	        }
-    	     ArrayList<Integer> RCL = new ArrayList<>();
-    	     for (Integer cand : CL) {
-    	        double deltaCost = ObjFunction.evaluateInsertionCost(cand, solution);
-    	        if (deltaCost <= minCost + alpha * (maxCost - minCost)) {
-    	            RCL.add(cand);
-    	        }
-             }
-    	     if (RCL.isEmpty()) break;
-    	     // Random plus greedy step - Sorteia até k candidatos da RCL
-    	     ArrayList<Integer> sample = new ArrayList<>();
-    	     Collections.shuffle(RCL, random);
-    	     for (int i = 0; i < Math.min(k, RCL.size()); i++) {
-    	        sample.add(RCL.get(i));
-    	     }
-    	     // Escolhe o melhor da amostra (greedy)
-    	     Integer bestCand = null;
-    	     double bestDelta = Double.POSITIVE_INFINITY;
-    	     for (Integer cand : sample) {
-    	        double deltaCost = ObjFunction.evaluateInsertionCost(cand, solution);
-    	          if (deltaCost < bestDelta) {
-    	              bestDelta = deltaCost;
-    	              bestCand = cand;
-    	           }
-    	      }
-    	     // Adiciona o melhor candidato à solução
-    	     if (bestCand != null) {
-    	         solution.add(bestCand);
-    	         CL.remove(bestCand);
-    	         ObjFunction.evaluate(solution);
-    	     } else {
-    	         break;
-    	     }
-    	}
-    	return solution;
-    }
-    
-    private Solution<Integer> constructSampledGreedy(int sampleSize) {
-	    Solution<Integer> solution = createEmptySol();
-	    ArrayList<Integer> CL = makeCL();
-	
-	    while (!CL.isEmpty()) {
-	        // 1. Sorteia uma amostra da CL
-	        ArrayList<Integer> sample = new ArrayList<>(CL);
-	        Collections.shuffle(sample, random);
-	
-	        if (sample.size() > sampleSize) {
-	            sample = new ArrayList<>(sample.subList(0, sampleSize));
-	        }
-	
-	        // 2. Encontra min e max custos dentro da amostra
-	        double maxCost = Double.NEGATIVE_INFINITY;
-	        double minCost = Double.POSITIVE_INFINITY;
-	
-	        for (Integer cand : sample) {
-	            double deltaCost = ObjFunction.evaluateInsertionCost(cand, solution);
-	            if (deltaCost < minCost) minCost = deltaCost;
-	            if (deltaCost > maxCost) maxCost = deltaCost;
-	        }
-	
-	        // 3. Constrói RCL só com base na amostra
-	        ArrayList<Integer> RCL = new ArrayList<>();
-	        for (Integer cand : sample) {
-	            double deltaCost = ObjFunction.evaluateInsertionCost(cand, solution);
-	            if (deltaCost <= minCost + alpha * (maxCost - minCost)) {
-	                RCL.add(cand);
-	            }
-	        }
-	
-	        if (RCL.isEmpty()) break;
-	
-	        // 4. Escolhe aleatoriamente um candidato da RCL
-	        Integer chosen = RCL.get(random.nextInt(RCL.size()));
-	
-	        // 5. Atualiza solução
-	        solution.add(chosen);
-	        CL.remove(chosen);
-	        ObjFunction.evaluate(solution);
-	    }
-	
-	    return solution;
-	}
-
-    /**
-     * The local search phase of the GRASP iteration. It receives a feasible
-     * solution and a searchStrategy.
-     *
-     * @param solution The solution to be improved.
-     * @param strategy The local search strategy to be used (FIRST_IMPROVING or BEST_IMPROVING).
-     * @return The improved solution (a local optimum).
-     */
-    public Solution<Integer> localSearch(Solution<Integer> solution, SearchStrategy strategy) {
-        if (strategy == SearchStrategy.FIRST_IMPROVING) {
-            return firstImprovingLocalSearch(solution);
-        } else {
-            return bestImprovingLocalSearch(solution);
-        }
-    }
-
-    /**
-     * Best-improving implementation: evaluates all possible exchanges and applies the best one
-     * (if any) that improves the solution. Repeats until no further improvement is possible.
-     */
-    private Solution<Integer> bestImprovingLocalSearch(Solution<Integer> solution) {
-        Double maxDeltaCost;
-        Integer bestCandIn = null, bestCandOut = null;
-
-        do {
-            maxDeltaCost = 0.0;
-
-            ArrayList<Integer> CL = new ArrayList<>();
-            for (int i = 0; i < scqbfObjectiveFunction.getDomainSize(); i++) {
-                if (!solution.contains(i)) {
-                    CL.add(i);
-                }
-            }
-
-            for (Integer candOut : new ArrayList<>(solution)) {
-                for (Integer candIn : CL) {
-                    
-                    Solution<Integer> tempSol = new Solution<>(solution);
-                    tempSol.remove(candOut);
-                    tempSol.add(candIn);
-
-                    if (scqbfObjectiveFunction.isFeasible(tempSol)) {
-                        double deltaCost = scqbfObjectiveFunction.evaluateExchangeCost(candIn, candOut, solution);
-
-                        if (deltaCost > maxDeltaCost) {
-                            maxDeltaCost = deltaCost;
-                            bestCandIn = candIn;
-                            bestCandOut = candOut;
-                        }
-                    }
-                }
-            }
-
-            if (maxDeltaCost > 1e-9) {
-                solution.remove(bestCandOut);
-                solution.add(bestCandIn);
-                scqbfObjectiveFunction.evaluate(solution);
-            }
-
-        } while (maxDeltaCost > 1e-9);
-
-        return solution;
-    }
-    
-    /**
-     * First-improving implementation: applies the first improving exchange found.
-     * As soon as a delta < 0 is found, it applies it and restarts the search.
-     */
-    private Solution<Integer> firstImprovingLocalSearch(Solution<Integer> solution) {
-        boolean improvementFound;
-
-        do {
-            improvementFound = false;
-
-            ArrayList<Integer> CL = new ArrayList<>();
-            for (int i = 0; i < scqbfObjectiveFunction.getDomainSize(); i++) {
-                if (!solution.contains(i)) {
-                    CL.add(i);
-                }
-            }
-
-            searchLoop: 
-            for (Integer candOut : new ArrayList<>(solution)) {
-                for (Integer candIn : CL) {
-                    
-                    Solution<Integer> tempSol = new Solution<>(solution);
-                    tempSol.remove(candOut);
-                    tempSol.add(candIn);
-
-                    if (scqbfObjectiveFunction.isFeasible(tempSol)) {
-                        double deltaCost = scqbfObjectiveFunction.evaluateExchangeCost(candIn, candOut, solution);
-
-                        if (deltaCost > 1e-9) {
-                            solution.remove(candOut);
-                            solution.add(candIn);
-                            scqbfObjectiveFunction.evaluate(solution);
-                            
-                            improvementFound = true;
-                            break searchLoop; 
-                        }
-                    }
-                }
-            }
-
-        } while (improvementFound);
-
-        return solution;
-    }
-
-    /**
-     * Creates a full solution where all possible sets are included.
-     */
-    protected Solution<Integer> createFullSolution() {
-        Solution<Integer> sol = new Solution<>();
-        for (int i = 0; i < ObjFunction.getDomainSize(); i++) {
-            sol.add(i);
-        }
-        return sol;
-    }
-    
-    @Override 
-    public Solution<Integer> createEmptySol() {
-        Solution<Integer> sol = new Solution<>();
-        sol.cost = 0.0;
-        return sol;
-    }
-    
-    @Override public ArrayList<Integer> makeCL() {
-        ArrayList<Integer> cl = new ArrayList<>();
-        for (int i = 0; i < ObjFunction.getDomainSize(); i++) {
-            cl.add(i);
-        }
-        return cl;
-    }
-    
-    
-    @Override public ArrayList<Integer> makeRCL() { return null; }
-    @Override public void updateCL() { }
-    @Override public Solution<Integer> localSearch() { return null; }
-	
-
-    /**
-     * A main method for testing the GRASP_SCQBF solver.
-     */
-    public static void main(String[] args) throws IOException {
-        long startTime = System.currentTimeMillis();
-<<<<<<< HEAD
-
-        GRASP_SCQBF solver = new GRASP_SCQBF(0.15, 100, 
-        		"C:/Users/lilia/OneDrive/Estudo/Otimização Combinatório - projeto/T2/framework bruno/GRASP-Framework/GRASP-Framework/GRASP-Framework/instances/instancias_novas/instancia_12.txt", ConstructionType.SAMPLED_GREEDY);
-        Solution<Integer> bestSol = solver.solve();
-
-        System.out.println("Best Solution Found (Min Cost) = " + bestSol);
-
-=======
-        
-        GRASP_SCQBF graspFirst = new GRASP_SCQBF(0.15, 1000, "GRASP-Framework/GRASP-Framework/GRASP-Framework/instances/instancias_novas/instancia_01.txt", ConstructionType.SAMPLED_GREEDY, SearchStrategy.FIRST_IMPROVING);
-        Solution<Integer> solGraspFirst = graspFirst.solve();
-        System.out.println("Solução Padrão (First-Improving, alpha=0.15): " + solGraspFirst);
-        
->>>>>>> 3c5a75ba
-        long endTime = System.currentTimeMillis();
-        long totalTime = endTime - startTime;
-        System.out.println("Time = " + (double) totalTime / 1000 + " seg");
-
-        startTime = System.currentTimeMillis();
-        
-        GRASP_SCQBF graspBest = new GRASP_SCQBF(0.15, 1000, "GRASP-Framework/GRASP-Framework/GRASP-Framework/instances/instancias_novas/instancia_01.txt", ConstructionType.SAMPLED_GREEDY, SearchStrategy.BEST_IMPROVING);
-        Solution<Integer> solGraspBest = graspBest.solve();
-        System.out.println("Solução Padrão (Best-Improving, alpha=0.15): " + solGraspBest);
-        
-        endTime = System.currentTimeMillis();
-        totalTime = endTime - startTime;
-        System.out.println("Time = " + (double) totalTime / 1000 + " seg");
-    }
+package problems.scqbf.solvers;
+
+import java.io.IOException;
+import java.util.ArrayList;
+import java.util.Collections;
+import java.util.List;
+import java.util.Random;
+
+import metaheuristics.grasp.AbstractGRASP;
+import problems.scqbf.SCQBF;
+import solutions.Solution;
+
+/**
+ * Metaheuristic GRASP for the Set Cover Quadratic Binary Function (SC-QBF) problem.
+ * This implementation uses a two-phase iterative approach:
+ * 1. Construction: A feasible solution is built using a randomized subtractive heuristic.
+ * 2. Local Search: The constructed solution is improved using a best-improvement
+ * heuristic based on a 1-1 exchange neighborhood.
+ * This process is repeated for a specified number of iterations, returning the best
+ * solution found.
+ *
+ * @author adapted from ccavellucci, fusberti
+ */
+public class GRASP_SCQBF extends AbstractGRASP<Integer> {
+
+    private final SCQBF scqbfObjectiveFunction;
+    private final Random random = new Random();
+    private final SearchStrategy searchStrategy;
+    public enum ConstructionType { SUBTRACTIVE, RANDOM_GREEDY, SAMPLED_GREEDY }
+    private final ConstructionType constructionType;
+
+    /**
+     * A helper class to store a candidate for removal and its associated cost.
+     * This makes sorting and building the RCL easier.
+     */
+    private static class RemovalCandidate implements Comparable<RemovalCandidate> {
+        public final Integer id;
+        public final Double cost;
+
+        public RemovalCandidate(Integer id, Double cost) {
+            this.id = id;
+            this.cost = cost;
+        }
+
+        @Override
+        public int compareTo(RemovalCandidate other) {
+            return this.cost.compareTo(other.cost);
+        }
+    }
+
+    /**
+     * Constructor for the GRASP_SCQBF class.
+     *
+     * @param alpha    
+     * @param iterations
+     * @param filename  
+     * @throws IOException
+     */
+    public GRASP_SCQBF(Double alpha, Integer iterations, String filename, ConstructionType constructionType, SearchStrategy searchStrategy) throws IOException {
+        super(new SCQBF(filename), alpha, iterations);
+        this.scqbfObjectiveFunction = (SCQBF) this.ObjFunction;
+        this.constructionType = constructionType;
+        this.searchStrategy = searchStrategy;
+    }
+
+    /**
+     * The main solver method. It runs the GRASP iterations, performing the
+     * construction and local search phases, and returns the best solution found.
+     */
+    @Override
+    public Solution<Integer> solve() {
+        Solution<Integer> bestSol = null;
+
+        for (int i = 0; i < iterations; i++) {
+        	//Escolhe a heurística
+        	Solution<Integer> currentSol;
+        	switch (constructionType) {
+            case RANDOM_GREEDY:
+                currentSol = constructRandomPlusGreedy(5); // sorteia 5 elementos
+                break;
+            case SAMPLED_GREEDY:
+                currentSol = constructSampledGreedy(10);   //avalia 10 elementos sorteados
+                break;
+            default:
+                currentSol = runSingleSubtractiveIteration();
+        	}
+        	// Phase 2: Local Search
+            currentSol = localSearch(currentSol, searchStrategy);
+            if (bestSol == null || currentSol.cost > bestSol.cost) {
+                bestSol = new Solution<>(currentSol);
+            }
+        }
+        return bestSol;
+    }
+
+    /**
+     * The construction phase of the GRASP iteration.
+     * Starts with a full solution and prunes it based on the RCL mechanism.
+     *
+     * @return A feasible solution.
+     */
+    private Solution<Integer> runSingleSubtractiveIteration() {
+        // 1. Start with the full solution.
+        Solution<Integer> currentSolution = createFullSolution();
+
+        while (true) {
+            // 2. Build a list of all candidates that can be feasibly removed.
+            List<RemovalCandidate> removableCandidates = new ArrayList<>();
+            for (Integer candOut : currentSolution) {
+                if (scqbfObjectiveFunction.isFeasibleAfterRemoval(candOut, currentSolution)) {
+                    double cost = scqbfObjectiveFunction.getCost(candOut);
+                    removableCandidates.add(new RemovalCandidate(candOut, cost));
+                }
+            }
+
+            // If no sets can be removed, construction is done.
+            if (removableCandidates.isEmpty()) {
+                break;
+            }
+
+            // 3. Build the Restricted Candidate List (RCL) for removals.
+            Collections.sort(removableCandidates);
+            double minCost = removableCandidates.get(0).cost;
+            double maxCost = removableCandidates.get(removableCandidates.size() - 1).cost;
+            double threshold = minCost + alpha * (maxCost - minCost);
+            
+            List<RemovalCandidate> rcl = new ArrayList<>();
+            for (RemovalCandidate cand : removableCandidates) {
+                if (cand.cost <= threshold) {
+                    rcl.add(cand);
+                } else {
+                    break;
+                }
+            }
+
+            // 4. Randomly select a candidate from the RCL and remove it.
+            RemovalCandidate chosenToRemove = rcl.get(random.nextInt(rcl.size()));
+            currentSolution.remove(chosenToRemove.id);
+        }
+
+        // 5. Evaluate and return the final constructed solution.
+        ObjFunction.evaluate(currentSolution);
+        return currentSolution;
+    }
+    
+    
+    private Solution<Integer> constructRandomPlusGreedy(int k) {
+    	Solution<Integer> solution = createEmptySol();
+    	ArrayList<Integer> CL = makeCL();
+    	while (!CL.isEmpty()) {
+    		 double maxCost = Double.NEGATIVE_INFINITY;
+    	     double minCost = Double.POSITIVE_INFINITY;
+    	     for (Integer cand : CL) {
+    	            double deltaCost = ObjFunction.evaluateInsertionCost(cand, solution);
+    	            if (deltaCost < minCost) minCost = deltaCost;
+    	            if (deltaCost > maxCost) maxCost = deltaCost;
+    	        }
+    	     ArrayList<Integer> RCL = new ArrayList<>();
+    	     for (Integer cand : CL) {
+    	        double deltaCost = ObjFunction.evaluateInsertionCost(cand, solution);
+    	        if (deltaCost <= minCost + alpha * (maxCost - minCost)) {
+    	            RCL.add(cand);
+    	        }
+             }
+    	     if (RCL.isEmpty()) break;
+    	     // Random plus greedy step - Sorteia até k candidatos da RCL
+    	     ArrayList<Integer> sample = new ArrayList<>();
+    	     Collections.shuffle(RCL, random);
+    	     for (int i = 0; i < Math.min(k, RCL.size()); i++) {
+    	        sample.add(RCL.get(i));
+    	     }
+    	     // Escolhe o melhor da amostra (greedy)
+    	     Integer bestCand = null;
+    	     double bestDelta = Double.POSITIVE_INFINITY;
+    	     for (Integer cand : sample) {
+    	        double deltaCost = ObjFunction.evaluateInsertionCost(cand, solution);
+    	          if (deltaCost < bestDelta) {
+    	              bestDelta = deltaCost;
+    	              bestCand = cand;
+    	           }
+    	      }
+    	     // Adiciona o melhor candidato à solução
+    	     if (bestCand != null) {
+    	         solution.add(bestCand);
+    	         CL.remove(bestCand);
+    	         ObjFunction.evaluate(solution);
+    	     } else {
+    	         break;
+    	     }
+    	}
+    	return solution;
+    }
+    
+    private Solution<Integer> constructSampledGreedy(int sampleSize) {
+	    Solution<Integer> solution = createEmptySol();
+	    ArrayList<Integer> CL = makeCL();
+	
+	    while (!CL.isEmpty()) {
+	        // 1. Sorteia uma amostra da CL
+	        ArrayList<Integer> sample = new ArrayList<>(CL);
+	        Collections.shuffle(sample, random);
+	
+	        if (sample.size() > sampleSize) {
+	            sample = new ArrayList<>(sample.subList(0, sampleSize));
+	        }
+	
+	        // 2. Encontra min e max custos dentro da amostra
+	        double maxCost = Double.NEGATIVE_INFINITY;
+	        double minCost = Double.POSITIVE_INFINITY;
+	
+	        for (Integer cand : sample) {
+	            double deltaCost = ObjFunction.evaluateInsertionCost(cand, solution);
+	            if (deltaCost < minCost) minCost = deltaCost;
+	            if (deltaCost > maxCost) maxCost = deltaCost;
+	        }
+	
+	        // 3. Constrói RCL só com base na amostra
+	        ArrayList<Integer> RCL = new ArrayList<>();
+	        for (Integer cand : sample) {
+	            double deltaCost = ObjFunction.evaluateInsertionCost(cand, solution);
+	            if (deltaCost <= minCost + alpha * (maxCost - minCost)) {
+	                RCL.add(cand);
+	            }
+	        }
+	
+	        if (RCL.isEmpty()) break;
+	
+	        // 4. Escolhe aleatoriamente um candidato da RCL
+	        Integer chosen = RCL.get(random.nextInt(RCL.size()));
+	
+	        // 5. Atualiza solução
+	        solution.add(chosen);
+	        CL.remove(chosen);
+	        ObjFunction.evaluate(solution);
+	    }
+	
+	    return solution;
+	}
+
+    /**
+     * The local search phase of the GRASP iteration. It receives a feasible
+     * solution and a searchStrategy.
+     *
+     * @param solution The solution to be improved.
+     * @param strategy The local search strategy to be used (FIRST_IMPROVING or BEST_IMPROVING).
+     * @return The improved solution (a local optimum).
+     */
+    public Solution<Integer> localSearch(Solution<Integer> solution, SearchStrategy strategy) {
+        if (strategy == SearchStrategy.FIRST_IMPROVING) {
+            return firstImprovingLocalSearch(solution);
+        } else {
+            return bestImprovingLocalSearch(solution);
+        }
+    }
+
+    /**
+     * Best-improving implementation: evaluates all possible exchanges and applies the best one
+     * (if any) that improves the solution. Repeats until no further improvement is possible.
+     */
+    private Solution<Integer> bestImprovingLocalSearch(Solution<Integer> solution) {
+        Double maxDeltaCost;
+        Integer bestCandIn = null, bestCandOut = null;
+
+        do {
+            maxDeltaCost = 0.0;
+
+            ArrayList<Integer> CL = new ArrayList<>();
+            for (int i = 0; i < scqbfObjectiveFunction.getDomainSize(); i++) {
+                if (!solution.contains(i)) {
+                    CL.add(i);
+                }
+            }
+
+            for (Integer candOut : new ArrayList<>(solution)) {
+                for (Integer candIn : CL) {
+                    
+                    Solution<Integer> tempSol = new Solution<>(solution);
+                    tempSol.remove(candOut);
+                    tempSol.add(candIn);
+
+                    if (scqbfObjectiveFunction.isFeasible(tempSol)) {
+                        double deltaCost = scqbfObjectiveFunction.evaluateExchangeCost(candIn, candOut, solution);
+
+                        if (deltaCost > maxDeltaCost) {
+                            maxDeltaCost = deltaCost;
+                            bestCandIn = candIn;
+                            bestCandOut = candOut;
+                        }
+                    }
+                }
+            }
+
+            if (maxDeltaCost > 1e-9) {
+                solution.remove(bestCandOut);
+                solution.add(bestCandIn);
+                scqbfObjectiveFunction.evaluate(solution);
+            }
+
+        } while (maxDeltaCost > 1e-9);
+
+        return solution;
+    }
+    
+    /**
+     * First-improving implementation: applies the first improving exchange found.
+     * As soon as a delta < 0 is found, it applies it and restarts the search.
+     */
+    private Solution<Integer> firstImprovingLocalSearch(Solution<Integer> solution) {
+        boolean improvementFound;
+
+        do {
+            improvementFound = false;
+
+            ArrayList<Integer> CL = new ArrayList<>();
+            for (int i = 0; i < scqbfObjectiveFunction.getDomainSize(); i++) {
+                if (!solution.contains(i)) {
+                    CL.add(i);
+                }
+            }
+
+            searchLoop: 
+            for (Integer candOut : new ArrayList<>(solution)) {
+                for (Integer candIn : CL) {
+                    
+                    Solution<Integer> tempSol = new Solution<>(solution);
+                    tempSol.remove(candOut);
+                    tempSol.add(candIn);
+
+                    if (scqbfObjectiveFunction.isFeasible(tempSol)) {
+                        double deltaCost = scqbfObjectiveFunction.evaluateExchangeCost(candIn, candOut, solution);
+
+                        if (deltaCost > 1e-9) {
+                            solution.remove(candOut);
+                            solution.add(candIn);
+                            scqbfObjectiveFunction.evaluate(solution);
+                            
+                            improvementFound = true;
+                            break searchLoop; 
+                        }
+                    }
+                }
+            }
+
+        } while (improvementFound);
+
+        return solution;
+    }
+
+    /**
+     * Creates a full solution where all possible sets are included.
+     */
+    protected Solution<Integer> createFullSolution() {
+        Solution<Integer> sol = new Solution<>();
+        for (int i = 0; i < ObjFunction.getDomainSize(); i++) {
+            sol.add(i);
+        }
+        return sol;
+    }
+    
+    @Override 
+    public Solution<Integer> createEmptySol() {
+        Solution<Integer> sol = new Solution<>();
+        sol.cost = 0.0;
+        return sol;
+    }
+    
+    @Override public ArrayList<Integer> makeCL() {
+        ArrayList<Integer> cl = new ArrayList<>();
+        for (int i = 0; i < ObjFunction.getDomainSize(); i++) {
+            cl.add(i);
+        }
+        return cl;
+    }
+    
+    
+    @Override public ArrayList<Integer> makeRCL() { return null; }
+    @Override public void updateCL() { }
+    @Override public Solution<Integer> localSearch() { return null; }
+	
+
+    /**
+     * A main method for testing the GRASP_SCQBF solver.
+     */
+    public static void main(String[] args) throws IOException {
+        long startTime = System.currentTimeMillis();
+        
+        GRASP_SCQBF graspFirst = new GRASP_SCQBF(0.15, 1000, "GRASP-Framework/GRASP-Framework/GRASP-Framework/instances/instancias_novas/instancia_01.txt", ConstructionType.SAMPLED_GREEDY, SearchStrategy.FIRST_IMPROVING);
+        Solution<Integer> solGraspFirst = graspFirst.solve();
+        System.out.println("Solução Padrão (First-Improving, alpha=0.15): " + solGraspFirst);
+        
+        long endTime = System.currentTimeMillis();
+        long totalTime = endTime - startTime;
+        System.out.println("Time = " + (double) totalTime / 1000 + " seg");
+
+        startTime = System.currentTimeMillis();
+        
+        GRASP_SCQBF graspBest = new GRASP_SCQBF(0.15, 1000, "GRASP-Framework/GRASP-Framework/GRASP-Framework/instances/instancias_novas/instancia_01.txt", ConstructionType.SAMPLED_GREEDY, SearchStrategy.BEST_IMPROVING);
+        Solution<Integer> solGraspBest = graspBest.solve();
+        System.out.println("Solução Padrão (Best-Improving, alpha=0.15): " + solGraspBest);
+        
+        endTime = System.currentTimeMillis();
+        totalTime = endTime - startTime;
+        System.out.println("Time = " + (double) totalTime / 1000 + " seg");
+    }
+
+   
+    
+    
 }